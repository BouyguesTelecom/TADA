apiVersion: v2
name: transform-and-deliver-assets
description: TADA 🎉 - Transform And Deliver Assets - Bouygues Telecom
type: application
<<<<<<< HEAD
version: 0.0.3-beta
appVersion: '0.0.1'
=======
version: 1.0.7
appVersion: '1.0.7'
>>>>>>> e0486f64
<|MERGE_RESOLUTION|>--- conflicted
+++ resolved
@@ -2,10 +2,5 @@
 name: transform-and-deliver-assets
 description: TADA 🎉 - Transform And Deliver Assets - Bouygues Telecom
 type: application
-<<<<<<< HEAD
-version: 0.0.3-beta
-appVersion: '0.0.1'
-=======
 version: 1.0.7
-appVersion: '1.0.7'
->>>>>>> e0486f64
+appVersion: '1.0.7'